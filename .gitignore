# dbt specific files and directories
target/
dbt_packages/
logs/
*.log

# dbt profiles with sensitive credentials
profiles.yml

# Python virtual environments
venv/
env/
.venv/
.env/
ENV/
env.bak/
venv.bak/

# Python cache and compiled files
__pycache__/
*.py[cod]
*$py.class
*.so
.Python
build/
develop-eggs/
dist/
downloads/
eggs/
.eggs/
lib/
lib64/
parts/
sdist/
var/
wheels/
pip-wheel-metadata/
share/python-wheels/
*.egg-info/
.installed.cfg
*.egg
MANIFEST

# PyInstaller
*.manifest
*.spec

# Unit test / coverage reports
htmlcov/
.tox/
.nox/
.coverage
.coverage.*
.cache
nosetests.xml
coverage.xml
*.cover
*.py,cover
.hypothesis/
.pytest_cache/

# Jupyter Notebook
.ipynb_checkpoints

# IPython
profile_default/
ipython_config.py

# Environment variables
.env
.env.local
.env.development.local
.env.test.local
.env.production.local

# macOS
.DS_Store
.AppleDouble
.LSOverride
Icon?
._*
.DocumentRevisions-V100
.fseventsd
.Spotlight-V100
.TemporaryItems
.Trashes
.VolumeIcon.icns
.com.apple.timemachine.donotpresent
.AppleDB
.AppleDesktop
Network Trash Folder
Temporary Items
.apdisk

# Windows
Thumbs.db
Thumbs.db:encryptable
ehthumbs.db
ehthumbs_vista.db
*.tmp
*.temp
Desktop.ini
$RECYCLE.BIN/
*.cab
*.msi
*.msix
*.msm
*.msp
*.lnk

# Linux
*~
.fuse_hidden*
.directory
.Trash-*
.nfs*

# VSCode
.vscode/
*.code-workspace
.history/

# JetBrains IDEs
.idea/
*.swp
*.swo
*~

# Sublime Text
*.tmlanguage.cache
*.tmPreferences.cache
*.stTheme.cache
*.sublime-workspace
*.sublime-project

# Vim
[._]*.s[a-v][a-z]
[._]*.sw[a-p]
[._]s[a-rt-v][a-z]
[._]ss[a-gi-z]
[._]sw[a-p]
Session.vim
Sessionx.vim
.netrwhist
*~
tags
[._]*.un~

# Emacs
\#*\#
/.emacs.desktop
/.emacs.desktop.lock
*.elc
auto-save-list
tramp
.\#*

# Database connection files with credentials
database.yml
connection.yml
secrets.yml

# Sample data files (if large) - but allow fern_eval demo data
sample_data/
!fern_eval/sample_data/
*.csv
*.parquet
*.json
!fern_eval/sample_data/**/*.json

# Temporary files
tmp/
temp/
*.tmp
*.bak
*.backup

# Lock files
package-lock.json
yarn.lock
Pipfile.lock

# OS generated files
.Trash
.Trashes

# Node.js (if using any JS tooling)
node_modules/
npm-debug.log*
yarn-debug.log*
yarn-error.log*

# Documentation build
site/
docs/_build/

# Local configuration overrides
local_settings.py
.local

# SSL certificates
*.pem
*.key
*.crt
*.csr

# Terraform (if using infrastructure as code)
*.tfstate
*.tfstate.*
.terraform/
.terraform.lock.hcl

# Docker
.dockerignore

# Local database files
*.db
*.sqlite
*.sqlite3
<<<<<<< HEAD
*.duckdb
=======

# Claude MD file
CLAUDE.md
>>>>>>> eb3a5518
<|MERGE_RESOLUTION|>--- conflicted
+++ resolved
@@ -217,10 +217,7 @@
 *.db
 *.sqlite
 *.sqlite3
-<<<<<<< HEAD
 *.duckdb
-=======
 
 # Claude MD file
-CLAUDE.md
->>>>>>> eb3a5518
+CLAUDE.md